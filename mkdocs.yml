--- conflicted
+++ resolved
@@ -216,8 +216,4 @@
     - Bug Reports:
       - Bugs: bug-reports.md
       - Security Issues: security.md
-<<<<<<< HEAD
-    - CHANGELOG: changelog.md
-=======
-    - Changelog: changelog.md
->>>>>>> 0c188a93
+    - Changelog: changelog.md